--- conflicted
+++ resolved
@@ -28,11 +28,7 @@
     { id: 2, sender: 'System', message: 'Welcome to eVault!', time: '1d ago' },
   ];
 
-<<<<<<< HEAD
-  // Close the menu when clicking outside
-=======
   // Close the profile dropdown when clicking outside
->>>>>>> 0fe96ccb
   useEffect(() => {
     const handleClickOutside = (event) => {
       if (menuRef.current && !menuRef.current.contains(event.target)) {
@@ -49,36 +45,6 @@
     navigate('/sign-in');
   };
 
-<<<<<<< HEAD
-  // Render the Notifications modal
-  const renderNotificationsModal = () => (
-    <div
-      className="fixed inset-0 bg-black bg-opacity-50 flex items-center justify-center z-50"
-      onClick={() => setNotificationOpen(false)}
-    >
-      <div
-        className="bg-white w-80 rounded-lg shadow-lg py-2"
-        onClick={(e) => e.stopPropagation()}
-      >
-        <div className="flex items-center justify-between px-4 py-2 border-b border-gray-200">
-          <h3 className="font-semibold text-gray-900">Notifications</h3>
-          <button
-            onClick={() => setNotificationOpen(false)}
-            className="text-gray-500 hover:text-gray-700"
-          >
-            <X size={16} />
-          </button>
-        </div>
-        <div className="max-h-96 overflow-y-auto">
-          {notifications.map((notification) => (
-            <div key={notification.id} className="px-4 py-3 hover:bg-gray-50 cursor-pointer">
-              <p className="font-medium text-gray-900">{notification.title}</p>
-              <p className="text-sm text-gray-600">{notification.message}</p>
-              <p className="text-xs text-gray-500 mt-1">{notification.time}</p>
-            </div>
-          ))}
-        </div>
-=======
   // Modal component for reuse
   const Modal = ({ onClose, title, children }) => (
     <div className="fixed inset-0 z-50 flex items-center justify-center">
@@ -114,41 +80,10 @@
             <p className="text-xs text-gray-500 mt-1">{notification.time}</p>
           </div>
         ))}
->>>>>>> 0fe96ccb
       </div>
     </Modal>
   );
 
-<<<<<<< HEAD
-  // Render the Messages modal
-  const renderMessagesModal = () => (
-    <div
-      className="fixed inset-0 bg-black bg-opacity-50 flex items-center justify-center z-50"
-      onClick={() => setMessageOpen(false)}
-    >
-      <div
-        className="bg-white w-80 rounded-lg shadow-lg py-2"
-        onClick={(e) => e.stopPropagation()}
-      >
-        <div className="flex items-center justify-between px-4 py-2 border-b border-gray-200">
-          <h3 className="font-semibold text-gray-900">Messages</h3>
-          <button
-            onClick={() => setMessageOpen(false)}
-            className="text-gray-500 hover:text-gray-700"
-          >
-            <X size={16} />
-          </button>
-        </div>
-        <div className="max-h-96 overflow-y-auto">
-          {messages.map((message) => (
-            <div key={message.id} className="px-4 py-3 hover:bg-gray-50 cursor-pointer">
-              <p className="font-medium text-gray-900">{message.sender}</p>
-              <p className="text-sm text-gray-600">{message.message}</p>
-              <p className="text-xs text-gray-500 mt-1">{message.time}</p>
-            </div>
-          ))}
-        </div>
-=======
   const renderMessagesModal = () => (
     <Modal onClose={() => setMessageOpen(false)} title="Messages">
       <div className="py-2">
@@ -159,7 +94,6 @@
             <p className="text-xs text-gray-500 mt-1">{message.time}</p>
           </div>
         ))}
->>>>>>> 0fe96ccb
       </div>
     </Modal>
   );
@@ -188,38 +122,6 @@
             </button>
           </div>
 
-<<<<<<< HEAD
-          <div className="flex items-center space-x-4">
-            <div className="flex space-x-3">
-              <button
-                className="relative p-2 rounded-full transition-colors hover:bg-blue-700"
-                aria-label="Notifications"
-                onClick={() => {
-                  setNotificationOpen(!notificationOpen);
-                  setMessageOpen(false);
-                }}
-              >
-                <Bell className="text-white" size={24} />
-                <span className="absolute -top-1 -right-1 bg-red-500 text-white text-xs rounded-full w-5 h-5 flex items-center justify-center">
-                  3
-                </span>
-              </button>
-
-              <button
-                className="relative p-2 rounded-full transition-colors hover:bg-blue-700"
-                aria-label="Messages"
-                onClick={() => {
-                  setMessageOpen(!messageOpen);
-                  setNotificationOpen(false);
-                }}
-              >
-                <Mail className="text-white" size={24} />
-                <span className="absolute -top-1 -right-1 bg-red-500 text-white text-xs rounded-full w-5 h-5 flex items-center justify-center">
-                  2
-                </span>
-              </button>
-            </div>
-=======
         <div className="flex items-center space-x-4">
           <div className="flex space-x-3">
             <button 
@@ -250,7 +152,6 @@
               </span>
             </button>
           </div>
->>>>>>> 0fe96ccb
 
             <div className="relative" ref={menuRef}>
               <button
@@ -314,11 +215,7 @@
         </div>
       </div>
 
-<<<<<<< HEAD
-      {/* Modals */}
-=======
       {/* Render the modals */}
->>>>>>> 0fe96ccb
       {notificationOpen && renderNotificationsModal()}
       {messageOpen && renderMessagesModal()}
     </div>
@@ -331,11 +228,7 @@
   user: PropTypes.shape({
     name: PropTypes.string,
     email: PropTypes.string,
-<<<<<<< HEAD
-    role: PropTypes.string,
-=======
     role: PropTypes.string
->>>>>>> 0fe96ccb
   }),
 };
 
