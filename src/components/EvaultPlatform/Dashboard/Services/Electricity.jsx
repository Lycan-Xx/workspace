--- conflicted
+++ resolved
@@ -53,13 +53,8 @@
   };
 
   return (
-<<<<<<< HEAD
-    <div className="w-full max-w-6xl mx-auto p-2 sm:p-6 overflow-hidden"> {/* Modify padding and add overflow control */}
-      <h1 className="text-3xl font-bold mb-6">Electricity</h1>
-=======
     <div className="max-w-6xl mx-auto p-4 sm:p-6">
       <h1 className="text-2xl sm:text-3xl font-bold mb-4 sm:mb-6">Electricity</h1>
->>>>>>> 0fe96ccb
       <button
         className="inline-flex items-center space-x-2 text-gray-600 hover:text-gray-900 focus:outline-none focus:ring-2 focus:ring-blue-500 focus:ring-offset-2 rounded-md p-1 mb-4"
         aria-label="Go back"
