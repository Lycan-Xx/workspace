import React, { useState } from "react";
import { ArrowLeft, HelpCircle } from "lucide-react";
import clsx from "clsx";
import PaymentPopup from "./PaymentPopup";
import HelpDialog from './SchoolFees/HelpDialog'; // Fix the import path

//cable tv subscription  banner imports

import dstv from "../../assets/tv/dstv.jpg";
import gotv from "../../assets/tv/gotv.jpg";
import startimes from "../../assets/tv/startimes.jpg";
import multichoice from "../../assets/tv/multichoice.jpg";

const Cable = ({ onBack }) => {
  const [streamingService, setStreamingService] = useState("");
  const [subscriptionPlan, setSubscriptionPlan] = useState("");
  const [email, setEmail] = useState("");
  const [price, setPrice] = useState("");
  const [loading, setLoading] = useState(false);
  const [errors, setErrors] = useState({});
  const [paymentMethod, setPaymentMethod] = useState("card");
  const [isDialogOpen, setIsDialogOpen] = useState(false);
  const [isHelpOpen, setIsHelpOpen] = useState(false); // Replace isHelpDialogOpen with isHelpOpen

  const serviceImages = {
    GOtv: gotv,
    StarTimes: startimes,
    DSTV: dstv,
    MultiChoice: multichoice,
    "Amazon Prime": "https://picsum.photos/600/800?random=5",
  };

  const bannerImage = "https://picsum.photos/1200/400?random=6";

  const validateForm = () => {
    const newErrors = {};
    if (!streamingService) newErrors.streamingService = "Please select a streaming service.";
    if (!subscriptionPlan) newErrors.subscriptionPlan = "Please select a subscription plan.";
    if (!email.trim() || !/\S+@\S+\.\S+/.test(email))
      newErrors.email = "Please enter a valid email address.";
    return newErrors;
  };

  const handleProceed = () => {
    const formErrors = validateForm();
    if (Object.keys(formErrors).length > 0) {
      setErrors(formErrors);
      return;
    }

    setErrors({});
    setIsDialogOpen(true); // Open the payment popup
  };

  const handleBackClick = () => {
    onBack(); // Trigger navigation back to the dashboard
  };

  const handleDialogClose = (e) => {
    e.preventDefault();
    setIsDialogOpen(false);
  };

  return (
<<<<<<< HEAD
    <div className="w-full max-w-6xl mx-auto p-2 sm:p-6 overflow-hidden"> {/* Modify padding and add overflow control */}
=======
    <div className="max-w-6xl mx-auto p-4 sm:p-6">
>>>>>>> 0fe96ccb
      {/* Back Button */}
      <button
        className="inline-flex items-center space-x-2 text-gray-600 hover:text-gray-900 focus:outline-none focus:ring-2 focus:ring-blue-500 focus:ring-offset-2 rounded-md p-1 mb-4"
        aria-label="Back to Dashboard"
        onClick={handleBackClick}
      >
        <ArrowLeft className="w-4 h-4 sm:w-5 sm:h-5" />
        <span>Back to Dashboard</span>
      </button>

      {/* Main Content */}
      <div className="bg-white shadow-lg rounded-lg overflow-hidden">
        <div
          className="w-full h-40 sm:h-56 bg-cover bg-center"
          style={{ backgroundImage: `url(${bannerImage})` }}
        />

        <div className="flex flex-col lg:flex-row">
          {/* Service Image Section */}
          <div className="w-full lg:w-1/2 p-4 sm:p-8 bg-gray-100">
            <div className="h-48 sm:h-64 flex items-center justify-center">
              {streamingService ? (
                <img
                  src={serviceImages[streamingService]}
                  alt={streamingService}
                  className="max-h-full w-auto rounded-xl shadow-lg"
                />
              ) : (
                <p className="text-gray-600 text-center text-sm sm:text-base">
                  Select a streaming service to see its image.
                </p>
              )}
            </div>
          </div>

          {/* Form Section */}
          <div className="w-full lg:w-1/2 p-4 sm:p-8">
            <div className="max-w-xl mx-auto">
              <h2 className="text-2xl sm:text-3xl font-bold mb-4 text-blue-700 text-center">
                Subscribe Now
              </h2>
              
              <div className="space-y-4">
                {/* Form Fields */}
                <div>
                  <label className="block text-sm font-medium mb-1">Streaming Service</label>
                  <select
                    value={streamingService}
                    onChange={(e) => setStreamingService(e.target.value)}
                    className="w-full p-3 border rounded-lg focus:ring-2 focus:ring-blue-500"
                  >
                    <option value="">Select a service</option>
                    {Object.keys(serviceImages).map((service) => (
                      <option key={service} value={service}>{service}</option>
                    ))}
                  </select>
                </div>

                <div>
                  <label className="block text-sm font-medium mb-1">Subscription Plan</label>
                  <select
                    value={subscriptionPlan}
                    onChange={(e) => setSubscriptionPlan(e.target.value)}
                    className="w-full p-3 border rounded-lg focus:ring-2 focus:ring-blue-500"
                  >
                    <option value="">Select a plan</option>
                    {["Basic - $9.99", "Standard - $13.99", "Premium - $17.99"].map((plan) => (
                      <option key={plan} value={plan}>{plan}</option>
                    ))}
                  </select>
                </div>

                <div>
                  <label className="block text-sm font-medium mb-1">Email Address</label>
                  <input
                    type="email"
                    value={email}
                    onChange={(e) => setEmail(e.target.value)}
                    placeholder="Enter your email"
                    className="w-full p-3 border rounded-lg focus:ring-2 focus:ring-blue-500"
                  />
                </div>

                <button
  onClick={handleProceed}
  disabled={!streamingService || !subscriptionPlan || !email || loading}
  className={clsx(
    "mt-4 sm:mt-6 px-4 sm:px-6 py-2 sm:py-3 rounded-md text-white font-bold text-sm transition duration-500 w-full sm:w-auto",
    streamingService && subscriptionPlan && email && !loading
      ? "bg-blue-500 hover:bg-blue-600"
      : "bg-gray-300 cursor-not-allowed"
  )}
>
  {loading ? (
    <div className="flex items-center justify-center space-x-2">
      <span className="animate-spin border-2 border-white border-t-transparent rounded-full w-4 h-4 sm:w-5 sm:h-5"></span>
      <span>Processing...</span>
    </div>
  ) : (
    "Proceed"
  )}
</button>
              </div>
            </div>
          </div>
        </div>
      </div>

      {/* Payment Popup Dialogue */}
      <PaymentPopup
        isOpen={isDialogOpen}
        onClose={handleDialogClose}
        serviceDetails={{
          streamingService: streamingService, // Ensure key name matches PaymentPopup
          plan: subscriptionPlan, // Ensure key name matches PaymentPopup
          email: email,
          amount: price, // Keep consistency with other fields
        }}
      />

      {/* Fixed Help Button */}
      <button
        onClick={() => setIsHelpOpen(true)}
        className="fixed bottom-4 right-4 sm:bottom-6 sm:right-6 bg-white text-blue-500 w-12 h-12 sm:w-14 sm:h-14 rounded-full shadow-lg flex items-center justify-center hover:bg-blue-50 active:bg-blue-100 transition-colors border-2 border-blue-500 z-40"
        aria-label="Get Help"
      >
        <HelpCircle className="w-6 h-6 sm:w-7 sm:h-7" />
      </button>

      {/* Help Dialog */}
      <HelpDialog 
        isOpen={isHelpOpen}
        onClose={() => setIsHelpOpen(false)}
      />
    </div>
  );
};

export default Cable;<|MERGE_RESOLUTION|>--- conflicted
+++ resolved
@@ -62,11 +62,7 @@
   };
 
   return (
-<<<<<<< HEAD
-    <div className="w-full max-w-6xl mx-auto p-2 sm:p-6 overflow-hidden"> {/* Modify padding and add overflow control */}
-=======
     <div className="max-w-6xl mx-auto p-4 sm:p-6">
->>>>>>> 0fe96ccb
       {/* Back Button */}
       <button
         className="inline-flex items-center space-x-2 text-gray-600 hover:text-gray-900 focus:outline-none focus:ring-2 focus:ring-blue-500 focus:ring-offset-2 rounded-md p-1 mb-4"
