import React, { useState } from "react";
import {
  FaBars,
  FaTimes,
  FaSignInAlt,
  FaUserPlus,
  FaDownload,
  FaHandshake,
} from "react-icons/fa";
import logo from './assets/logo.jpg'

const Navbar = ({ onNavigate, currentView }) => {
  const [isDialogOpen, setIsDialogOpen] = useState(false);
  const [isNavOpen, setIsNavOpen] = useState(false);

  const navItems = [
    {
      name: "instant-payments",
      label: "Instant Payment",
      icon: <FaHandshake className="w-5 h-5 text-yellow-500" />,
      className: "bg-white text-[#025798]",
    },
    {
      name: "sign-in",
      label: "Sign In",
      icon: <FaSignInAlt className="w-5 h-5" />,
      className: "bg-[#025798] text-white",
    },
    {
      name: "sign-up",
      label: "Sign Up",
      icon: <FaUserPlus className="w-5 h-5" />,
      className: "bg-[#025798] text-white",
    },
  ];

  return (
    <nav className="bg-white shadow-md rounded-b-3xl border-b-4 border-[rgb(2,87,152)] fixed top-0 left-0 right-0 z-50">
      <div className="container mx-auto px-4">
        <div className="flex items-center justify-between h-16">
          {/* Logo */}
          <div className="flex items-center">
            <a href="#" className="flex items-center">
              <img 
                src={logo} 
                alt="eVault Logo" 
                className="h-10 w-10 md:h-16 md:w-16 sm:h-12 sm:w-12" 
              />
              <span className="mt-[2rem] mr-[2rem] text-xl font-bold text-[#025798] hidden md:block">
                Vault
              </span>
            </a>
          </div>

          {/* Desktop Navigation */}
          <div className="hidden lg:flex items-center space-x-3">
            {navItems.map((item) => (
              <button
                key={item.name}
                onClick={() => onNavigate(item.name)}
                className={`${item.className} px-4 py-1.5 rounded-lg border border-[#025798] 
                  hover:bg-opacity-90 hover:scale-105 transform transition-all duration-200 
                  flex items-center gap-2 text-sm font-medium`}
              >
                {item.icon}
                {item.label}
              </button>
            ))}
            <button
              onClick={() => setIsDialogOpen(true)}
              className="bg-white text-[#025798] px-4 py-1.5 rounded-lg border border-[#025798] 
                hover:bg-[#025798] hover:text-white hover:scale-105 transform transition-all duration-200 
                flex items-center gap-2 text-sm font-medium"
            >
              <FaDownload className="w-5 h-5" />
              Download
            </button>
          </div>

          {/* Mobile Menu Button */}
          <button
            onClick={() => setIsNavOpen(!isNavOpen)}
            className="lg:hidden p-2 text-[#025798] hover:bg-gray-100 rounded-lg transition-colors z-50"
            aria-label="Toggle menu"
          >
            {isNavOpen ? <FaTimes className="w-6 h-6" /> : <FaBars className="w-6 h-6" />}
          </button>
        </div>
      </div>

      {/* Mobile Navigation Overlay */}
      <div
        className={`
          fixed inset-0 bg-black/50 backdrop-blur-sm lg:hidden
          transition-opacity duration-300 ease-in-out
          ${isNavOpen ? 'opacity-100' : 'opacity-0 pointer-events-none'}
        `}
        onClick={() => setIsNavOpen(false)}
      />

      {/* Mobile Navigation Menu */}
      <div
        className={`
          fixed top-0 right-0 h-full w-64 bg-white shadow-xl lg:hidden
          transform transition-transform duration-300 ease-in-out
          ${isNavOpen ? 'translate-x-0' : 'translate-x-full'}
          pt-20 pb-6 overflow-y-auto
        `}
      >
        <div className="px-4 space-y-3">
          {navItems.map((item) => (
            <button
              key={item.name}
              onClick={() => {
                onNavigate(item.name);
                setIsNavOpen(false);
              }}
              className={`
                w-full px-4 py-2.5 rounded-lg
                ${currentView === item.name 
                  ? 'bg-[#025798] text-white' 
                  : 'bg-white text-[#025798]'}
                border border-[#025798]
                hover:bg-opacity-90 hover:scale-[1.02]
                active:scale-[0.98]
                transform transition-all duration-200
                flex items-center gap-2 text-sm font-medium
              `}
            >
              {item.icon}
              {item.label}
            </button>
          ))}
          <button
            onClick={() => {
              setIsDialogOpen(true);
              setIsNavOpen(false);
            }}
            className="w-full px-4 py-2.5 rounded-lg
              bg-white text-[#025798] border border-[#025798]
              hover:bg-[#025798] hover:text-white
              hover:scale-[1.02] active:scale-[0.98]
              transform transition-all duration-200
              flex items-center gap-2 text-sm font-medium"
          >
            <FaDownload className="w-5 h-5" />
            Download
          </button>
        </div>
      </div>

<<<<<<< HEAD

      {/* The asdfhjakjshfh a fasdfhj asdfk aghsdfk ajhsdf */}
=======
>>>>>>> 4651849a
      {/* Download Dialog */}
      {isDialogOpen && (
        <div
          className="fixed inset-0 flex items-center justify-center bg-black bg-opacity-50 z-50"
          role="dialog"
          aria-labelledby="download-dialog-title"
          aria-describedby="download-dialog-description"
        >
          <div className="relative bg-white rounded-2xl shadow-xl p-6 max-w-md w-11/12">
            <button
              onClick={() => setIsDialogOpen(false)}
              aria-label="Close dialog"
              className="absolute top-4 right-4 text-gray-600 hover:text-red-500 transition"
            >
              <FaTimes className="w-6 h-6" />
            </button>
            <h2 id="download-dialog-title" className="text-xl font-bold mb-4">
              Download Our App
            </h2>
            <p id="download-dialog-description" className="mb-6 text-gray-600">
              Get access to exclusive features and manage your account on the go.
            </p>
            <div className="flex space-x-4">
              <a
                href="#"
                className="flex-1 py-2 bg-[#025798] text-white text-center rounded-lg 
                  hover:bg-opacity-90 hover:scale-105 transform transition-all duration-200"
              >
                App Store
              </a>
              <a
<<<<<<< HEAD
                href='#'
=======
                href="#"
>>>>>>> 4651849a
                className="flex-1 py-2 bg-[#025798] text-white text-center rounded-lg 
                  hover:bg-opacity-90 hover:scale-105 transform transition-all duration-200"
              >
                Google Play
              </a>
            </div>
          </div>
        </div>
      )}
    </nav>
  );
};

export default Navbar;<|MERGE_RESOLUTION|>--- conflicted
+++ resolved
@@ -149,11 +149,8 @@
         </div>
       </div>
 
-<<<<<<< HEAD
 
       {/* The asdfhjakjshfh a fasdfhj asdfk aghsdfk ajhsdf */}
-=======
->>>>>>> 4651849a
       {/* Download Dialog */}
       {isDialogOpen && (
         <div
@@ -185,11 +182,7 @@
                 App Store
               </a>
               <a
-<<<<<<< HEAD
-                href='#'
-=======
                 href="#"
->>>>>>> 4651849a
                 className="flex-1 py-2 bg-[#025798] text-white text-center rounded-lg 
                   hover:bg-opacity-90 hover:scale-105 transform transition-all duration-200"
               >
